import * as THREE from 'three';
import Terrain from './terrain.js';
import Catapult from './catapult.js';
<<<<<<< HEAD
import { RoomEnvironment } from 'three/examples/jsm/environments/RoomEnvironment.js';
import Crosshair from './crosshair.js';
=======
import PortraitSlots from './portraitSlots.js';
>>>>>>> 789c97d2

// Configuration constants
const TERRAIN_SIZE = 20;
const TERRAIN_SEGMENTS = 10;

// Scene setup
const scene = new THREE.Scene();
scene.background = new THREE.Color(0x87ceeb); // Sky blue background

// Perspective camera setup (adds depth to ground)
const aspect = window.innerWidth / window.innerHeight;
const camera = new THREE.PerspectiveCamera(
    45,    // Field of view (smaller = zoomed in, larger = more wide angle)
    aspect,
    0.1,
    1000
);

// Camera 45° down, but not rotated sideways
camera.position.set(0, 20, 15);  // angle downward
camera.lookAt(0, 0, 4);
scene.add(camera);

// Renderer setup
const renderer = new THREE.WebGLRenderer({ antialias: true });
renderer.setSize(window.innerWidth, window.innerHeight);
renderer.shadowMap.enabled = true;
renderer.shadowMap.type = THREE.PCFSoftShadowMap;
// Enable physically based rendering pipeline
renderer.physicallyCorrectLights = true;
renderer.toneMapping = THREE.ACESFilmicToneMapping;
renderer.toneMappingExposure = 1.0;
renderer.outputColorSpace = THREE.SRGBColorSpace;
const container = document.getElementById('game-container');
if (!container) {
    throw new Error('Game container element with ID "game-container" not found');
}
container.appendChild(renderer.domElement);

// Lighting setup
// Ambient light for overall scene illumination
const ambientLight = new THREE.AmbientLight(0xffffff, 0.2);
scene.add(ambientLight);

// Directional light (sun) with shadows
const directionalLight = new THREE.DirectionalLight(0xffffff, 3.0);
directionalLight.position.set(10, 20, 10);
directionalLight.castShadow = true;
directionalLight.shadow.camera.left = -20;
directionalLight.shadow.camera.right = 20;
directionalLight.shadow.camera.top = 20;
directionalLight.shadow.camera.bottom = -20;
directionalLight.shadow.mapSize.width = 2048;
directionalLight.shadow.mapSize.height = 2048;
scene.add(directionalLight);

// Image-based lighting environment for PBR
const pmremGenerator = new THREE.PMREMGenerator(renderer);
const envMap = pmremGenerator.fromScene(new RoomEnvironment(renderer), 0.04).texture;
scene.environment = envMap;

// Flat plane terrain (low-poly style)
const planeGeometry = new THREE.PlaneGeometry(TERRAIN_SIZE, TERRAIN_SIZE - 1, TERRAIN_SEGMENTS, TERRAIN_SEGMENTS);
const planeMaterial = new THREE.MeshStandardMaterial({ 
    color: 0x3a9d3a,
    roughness: 1.0,
    metalness: 0.0,
    flatShading: true // Low-poly effect
});
// Apply base grass texture with repeating so blades are small
const BASE_GRASS_PATH = 'assets/tiles/Texture/Base Grass IMG.png';
const baseGrassTex = new THREE.TextureLoader().load(BASE_GRASS_PATH);
baseGrassTex.wrapS = THREE.RepeatWrapping;
baseGrassTex.wrapT = THREE.RepeatWrapping;
baseGrassTex.colorSpace = THREE.SRGBColorSpace;
baseGrassTex.magFilter = THREE.NearestFilter;
baseGrassTex.minFilter = THREE.NearestFilter;
// Repeat across the plane; tweak for desired density
baseGrassTex.repeat.set(8, 8);
planeMaterial.map = baseGrassTex;
planeMaterial.needsUpdate = true;
const plane = new THREE.Mesh(planeGeometry, planeMaterial);
plane.rotation.x = -Math.PI / 2;
plane.position.y = -0.05; // Slightly below tiles to avoid z-fighting
plane.receiveShadow = true;
scene.add(plane);

// flat plane for displaying unit selection
const selectionPlaneGeometry = new THREE.PlaneGeometry(17, 3);
const selectionPlaneMaterial = new THREE.MeshBasicMaterial({ 
    color: 0xffffff,
    side: THREE.DoubleSide,
    transparent: true,
    opacity: 0.8
}); 
const selectionPlane = new THREE.Mesh(selectionPlaneGeometry, selectionPlaneMaterial);
selectionPlane.position.set(0, 0.1, 11); 
selectionPlane.rotation.x = -Math.PI / 2 + 0.5;

scene.add(selectionPlane);

// Add terrain block using Terrain class
// const terrainBlock = new Terrain();
// terrainBlock.addToScene(scene);

// Handle window resize
window.addEventListener('resize', () => {
    camera.aspect = window.innerWidth / window.innerHeight;
    camera.updateProjectionMatrix();
    renderer.setSize(window.innerWidth, window.innerHeight);
  });


// Grass tiles across the entire grid
const GRASS_TEXTURE_PATH = 'assets/tiles/Texture/TX Tileset Grass.png';
const GRASS_ATLAS = { columns: 2, rows: 2, randomize: true, randomRotate: true };
const createGrassTile = () => new Terrain(
  3,
  0x3a9d3a,
  GRASS_TEXTURE_PATH,
  undefined,
  GRASS_ATLAS,
  {
    jagged: { enabled: true, amount: 0.45 },
    topJagged: { enabled: true, amount: 0.12, innerRadius: 0.8 },
    widthSegments: 14,
    heightSegments: 12,
    depthSegments: 14,
    randomOrientation: true,
    orientationSteps: 4,
    sideTexturePath: 'assets/tiles/Texture/Side Cliff IMG.png'
  }
);
const starterTile = createGrassTile();
// Ensure the starter tile has no yaw so the catapult doesn't inherit rotation
starterTile.mesh.rotation.y = 0;
const catapult = new Catapult();
catapult.attachTo(starterTile);



// Grid definition with textured tiles
const GRID_ROWS = 5;
const GRID_COLS = 5;
const GRID = Array.from({ length: GRID_ROWS }, () =>
  Array.from({ length: GRID_COLS }, () => createGrassTile())
);
GRID[2][0] = starterTile; // maintain the catapult's ground tile



// --- grid constants
const TILE_SIZE = 3;         // tile size in world units
const TILE_GAP = 0.75;        // gap between tiles in world units
const TILE_SPACING = TILE_SIZE + TILE_GAP; // total spacing
const ROWS = GRID.length;
const COLS = GRID[0].length;

function gridToWorld(col, row) {
  const offsetX = (COLS - 1) * 0.5;
  const offsetZ = (ROWS - 1) * 0.5;
  return {
    x: (col - offsetX) * TILE_SPACING,
    z: (row - offsetZ) * TILE_SPACING,
  };
}

// Build / place tiles and collect terrain meshes
const terrainMeshes = [];
for (let r = 0; r < ROWS; r++) {
  for (let c = 0; c < COLS; c++) {
    let tile = GRID[r][c];
    if (tile == null) continue;
    if (!(tile instanceof Terrain)) {
      tile = new Terrain();
      GRID[r][c] = tile;
    }

    const { x, z } = gridToWorld(c, r);
    const obj = tile.mesh;

    // set world X/Z (Y already handled by Terrain)
    obj.position.x = x;
    obj.position.z = z;

    // add once
    scene.add(obj);
    terrainMeshes.push(obj);
  }
}

// Initialize portrait slots on the selection plane (after terrain is created)
const portraitSlots = new PortraitSlots(selectionPlane, camera, scene, terrainMeshes);










// Animation loop
function animate() {
    requestAnimationFrame(animate);
    
    renderer.render(scene, camera);
}

animate();<|MERGE_RESOLUTION|>--- conflicted
+++ resolved
@@ -1,12 +1,7 @@
 import * as THREE from 'three';
 import Terrain from './terrain.js';
 import Catapult from './catapult.js';
-<<<<<<< HEAD
-import { RoomEnvironment } from 'three/examples/jsm/environments/RoomEnvironment.js';
 import Crosshair from './crosshair.js';
-=======
-import PortraitSlots from './portraitSlots.js';
->>>>>>> 789c97d2
 
 // Configuration constants
 const TERRAIN_SIZE = 20;
@@ -198,10 +193,6 @@
   }
 }
 
-// Initialize portrait slots on the selection plane (after terrain is created)
-const portraitSlots = new PortraitSlots(selectionPlane, camera, scene, terrainMeshes);
-
-
 
 
 
