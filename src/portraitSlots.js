--- conflicted
+++ resolved
@@ -232,9 +232,7 @@
                     // Track the spawned entity
                     this.spawnedEntities.push(unit);
 
-<<<<<<< HEAD
                     console.log(`Unit spawned from portrait ${portraitIndex} at tile center`, tileWorldPosition);
-=======
                     // Register with selection manager if available
                     if (this.selectionManager) {
                         this.selectionManager.addSelectableObject(sprite.mesh, {
@@ -246,7 +244,6 @@
                     }
 
                     console.log(`Sprite spawned from portrait ${portraitIndex} at tile center`, tileWorldPosition);
->>>>>>> bd3c733e
                 }
 
                 // Portrait returns to home position
