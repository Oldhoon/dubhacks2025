--- conflicted
+++ resolved
@@ -208,20 +208,12 @@
                 terrainMesh.getWorldPosition(tileWorldPosition);
 
                 // Check if this is the first portrait (catapult)
-<<<<<<< HEAD
-                if (portraitIndex === 0) {
-                    // Spawn a catapult
-                    const catapult = new Catapult();
-                    catapult.attachTo(terrainData ?? terrainMesh);
-
-=======
                 const unitData = this.createUnitForPortrait(portraitIndex);
 
                 if (unitData) {
                     const { unit, type } = unitData;
                     unit.attachTo(terrainTile);
 
->>>>>>> 97412bde
                     if (!this.spawnedUnitsByType[type]) {
                         this.spawnedUnitsByType[type] = [];
                     }
@@ -229,17 +221,10 @@
                     typeArray.push(unit);
 
                     if (this.selectionManager) {
-<<<<<<< HEAD
-                        this.selectionManager.addSelectableObject(catapult.object3d, {
-                            type: 'catapult',
-                            index: this.spawnedCatapults.length - 1,
-                            tile: terrainMesh // Pass the tile reference for highlighting
-=======
                         this.selectionManager.addSelectableObject(unit.object3d, {
                             type: type,
                             index: typeArray.length - 1,
                             tile: terrainTile // Pass the tile reference for highlighting
->>>>>>> 97412bde
                         });
                     }
 
