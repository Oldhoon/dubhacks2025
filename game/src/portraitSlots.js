--- conflicted
+++ resolved
@@ -304,10 +304,6 @@
 
                         unit.attachTo(terrainTile);
 
-<<<<<<< HEAD
-                    if (!this.spawnedUnitsByType[type]) {
-                        this.spawnedUnitsByType[type] = [];
-=======
                         let registered = true;
                         if (terrainInstance && typeof terrainInstance.registerUnit === 'function') {
                             registered = terrainInstance.registerUnit(type, unit);
@@ -319,11 +315,8 @@
                                 unit.detach();
                             }
                         }
->>>>>>> d2456a0e
                     }
 
-<<<<<<< HEAD
-=======
                     if (placementAllowed) {
                         if (!this.spawnedUnitsByType[type]) {
                             this.spawnedUnitsByType[type] = [];
@@ -331,7 +324,6 @@
                         const typeArray = this.spawnedUnitsByType[type];
                         typeArray.push(unit);
 
->>>>>>> d2456a0e
                         if (this.selectionManager) {
                             this.selectionManager.addSelectableObject(unit.object3d, {
                                 type: type,
@@ -341,14 +333,9 @@
                             });
                         }
 
-<<<<<<< HEAD
-                    const label = type.charAt(0).toUpperCase() + type.slice(1);
-                    console.log(`${label} spawned from portrait ${portraitIndex} at tile center`, tileWorldPosition);
-=======
                         const label = type.charAt(0).toUpperCase() + type.slice(1);
                         console.log(`${label} spawned from portrait ${portraitIndex} at tile center`, tileWorldPosition);
                     }
->>>>>>> d2456a0e
                 } else {
                     // Create sprite at the center of the tile for other portraits
                     const spritePosition = new THREE.Vector3(
